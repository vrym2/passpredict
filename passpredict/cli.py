--- conflicted
+++ resolved
@@ -49,7 +49,6 @@
     date_end = date_start + datetime.timedelta(days=days)
     min_elevation = 10.01 # degrees
     cache = Cache() if not no_cache else None
-<<<<<<< HEAD
     visible_only = not alltypes
     overpasses = predict(location, satellite, date_start=date_start, date_end=date_end, dt_seconds=1, min_elevation=min_elevation, verbose=verbose, cache=cache, print_fn=echo, visible_only=visible_only)
     overpass_table(overpasses, location, tle, tz, twelvehour=twelve, quiet=quiet)
@@ -57,13 +56,6 @@
         with cache:
             cache.flush()
             
-=======
-    overpasses = predict(location, satellite, date_start=date_start, date_end=date_end, dt_seconds=1, min_elevation=min_elevation, verbose=verbose, cache=cache, print_fn=echo)
-    overpass_table(overpasses, location, tle, tz, twelvehour=twelve, alltypes=alltypes, quiet=quiet)
-    if cache is not None:
-        with cache:
-            cache.flush()
->>>>>>> 120fd52c
     return 0
 
 
