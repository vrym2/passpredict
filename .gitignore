--- conflicted
+++ resolved
@@ -1,10 +1,6 @@
 .vscode/
 
-<<<<<<< HEAD
-Pipfile.lock
-=======
 # Pipfile.lock
->>>>>>> c5193546
 
 # Byte-compiled / optimized / DLL files
 __pycache__/
